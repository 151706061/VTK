#include "vtkNek5000Reader.h"

#include "vtkCellArray.h"
#include "vtkCellData.h"
#include "vtkCellType.h"
#include "vtkCleanUnstructuredGrid.h"
#include "vtkDataArraySelection.h"
#include "vtkFloatArray.h"
#include "vtkIdTypeArray.h"
#include "vtkInformation.h"
#include "vtkInformationVector.h"
#include "vtkMultiProcessController.h"
#include "vtkNew.h"
#include "vtkObjectFactory.h"
#include "vtkPointData.h"
#include "vtkSmartPointer.h"
#include "vtkStreamingDemandDrivenPipeline.h"
#include "vtkTimerLog.h"
#include "vtkTrivialProducer.h"
#include "vtkTypeUInt32Array.h"
#include "vtkUnsignedCharArray.h"
#include "vtkUnstructuredGrid.h"
#include <map>
#include <new>
#include <string>
#include <vtksys/SystemTools.hxx>

#ifdef _WIN32
#include <direct.h>
#include <string.h>
#define strcasecmp _stricmp
#define getcwd _getcwd
#endif

using std::string;

vtkStandardNewMacro(vtkNek5000Reader);

void ByteSwap32(void* aVals, int nVals);
void ByteSwap64(void* aVals, int nVals);
int compare_ids(const void* id1, const void* id2);

//----------------------------------------------------------------------------

vtkNek5000Reader::vtkNek5000Reader()
{
  this->DebugOff();
  // vtkDebugMacro(<<"vtkNek5000Reader::vtkNek5000Reader(): ENTER");

  // by default assume filters have one input and one output
  // subclasses that deviate should modify this setting
  this->SetNumberOfInputPorts(0);
  this->SetNumberOfOutputPorts(1);

  this->FileName = nullptr;
  this->DataFileName = nullptr;

  this->UGrid = nullptr;

  this->READ_GEOM_FLAG = true;
  this->CALC_GEOM_FLAG = true;
  this->IAM_INITIALLIZED = false;
  this->I_HAVE_DATA = false;
  this->FIRST_DATA = true;
  this->MeshIs3D = true;
  this->swapEndian = false;
  this->ActualTimeStep = 0;
  this->TimeStepRange[0] = 0;
  this->TimeStepRange[1] = 0;
  this->NumberOfTimeSteps = 0;
  this->displayed_step = -1;
  this->memory_step = -1;
  this->requested_step = -1;

  this->num_vars = 0;
  this->var_names = nullptr;
  this->var_length = nullptr;
  this->dataArray = nullptr;
  this->meshCoords = nullptr;
  this->myBlockIDs = nullptr;
  this->myBlockPositions = nullptr;
  this->use_variable = nullptr;
  this->timestep_has_mesh = nullptr;
  this->proc_numBlocks = nullptr;
  this->velocity_index = -1;
  this->SpectralElementIds = 0;
  this->CleanGrid = 0;

  this->PointDataArraySelection = vtkDataArraySelection::New();

  this->myList = new nek5KList();
}

//----------------------------------------------------------------------------
vtkNek5000Reader::~vtkNek5000Reader()
{
  if (this->use_variable)
    delete[] this->use_variable;
  if (this->timestep_has_mesh)
    delete[] this->timestep_has_mesh;
  if (this->FileName)
    delete[] this->FileName;
  if (this->DataFileName)
    delete[] this->DataFileName;

  if (this->myList)
  {
    delete this->myList;
  }

  if (this->dataArray)
  {
    vtkDebugMacro(<< "~vtkNek5000Reader():: Release memory for dataArrays");

    for (auto i = 0; i < this->num_vars; i++)
    {
      if (this->dataArray[i])
      {
        delete[] this->dataArray[i];
      }
    }
    delete[] this->dataArray;
  }

  if (this->num_vars > 0)
  {
    for (auto i = 0; i < this->num_vars; i++)
      if (this->var_names[i])
      {
        free(this->var_names[i]);
      }
  }
  if (this->proc_numBlocks)
  {
    delete[] this->proc_numBlocks;
  }

  if (this->UGrid)
  {
    this->UGrid->Delete();
  }

  if (this->var_length)
    delete[] this->var_length;
  if (this->var_names)
    free(this->var_names);
  this->PointDataArraySelection->Delete();

  if (this->myBlockPositions)
    delete[] this->myBlockPositions;
}

//----------------------------------------------------------------------------

void vtkNek5000Reader::GetAllTimesAndVariableNames(vtkInformationVector* outputVector)
{
  std::ifstream dfPtr;
  char dummy[64];
  double t;
  int c;
  string v;

  char dfName[265];
  char firstTags[32];
  int file_index;

  vtkInformation* outInfo = outputVector->GetInformationObject(0);
  // vtkInformation* outInfo1 = outputVector->GetInformationObject(1);

  this->TimeStepRange[0] = 0;
  this->TimeStepRange[1] = this->NumberOfTimeSteps - 1;

  this->TimeSteps.resize(this->NumberOfTimeSteps);
  this->timestep_has_mesh = new bool[this->NumberOfTimeSteps];

  for (int i = 0; i < (this->NumberOfTimeSteps); i++)
  {
    this->timestep_has_mesh[i] = false;
    file_index = this->datafile_start + i;

    sprintf(dfName, this->datafile_format.c_str(), 0, file_index);
    vtkDebugMacro(<< "vtkNek5000Reader::GetAllTimesAndVariableNames:  this->datafile_start = "
                  << this->datafile_start << "  i: " << i << " file_index: " << file_index
                  << " dfName: " << dfName);

    dfPtr.open(dfName, std::ifstream::binary);

    if ((dfPtr.rdstate() & std::ifstream::failbit) != 0)
      std::cerr << "Error opening : " << dfName << endl;

    dfPtr >> dummy >> dummy >> dummy >> dummy >> dummy >> dummy >> dummy;
    dfPtr >> t >> c >> dummy;
    vtkDebugMacro(<< "vtkNek5000Reader::GetAllTimesAndVariableNames:  time = " << t
                  << " cycle =  " << c);
    // I do this to skip the num directories token, because it may abut
    // the field tags without a whitespace separator.
    while (dfPtr.peek() == ' ')
      dfPtr.get();
    while (dfPtr.peek() >= '0' && dfPtr.peek() <= '9')
      dfPtr.get();

    char tmpTags[32];
    dfPtr.read(tmpTags, 32);
    tmpTags[31] = '\0';

    v = tmpTags;

    // for the first time step on the master
    if (0 == i)
    {
      // store the tags for the first step, and share with other procs to parse for variables
      strcpy(firstTags, tmpTags);
    }

    this->TimeSteps[i] = t;

    // If this file contains a mesh, the first variable codes after the
    // cycle number will be X Y
    if (v.find("X") != std::string::npos)
      this->timestep_has_mesh[i] = true;

    dfPtr.close();

    vtkDebugMacro(<< "vtkNek5000Reader::GetAllTimesAndVariableNames: this->TimeSteps[" << i
                  << "]= " << this->TimeSteps[i] << "  this->timestep_has_mesh[" << i
                  << "] = " << this->timestep_has_mesh[i]);

  } // for (int i=0; i<(this->NumberOfTimeSteps); i++)

  this->GetVariableNamesFromData(firstTags);

  outInfo->Set(vtkStreamingDemandDrivenPipeline::TIME_STEPS(), &(*this->TimeSteps.begin()),
    static_cast<int>(this->TimeSteps.size()));

  double timeRange[2];
  timeRange[0] = *this->TimeSteps.begin();

  vtkDebugMacro(<< "vtkNek5000Reader::GetAllTimes: timeRange[0] = " << timeRange[0]
                << ", timeRange[1] = " << timeRange[1]);

  outInfo->Set(vtkStreamingDemandDrivenPipeline::TIME_RANGE(), timeRange, 2);

} // vtkNek5000Reader::GetAllTimes()

//----------------------------------------------------------------------------
vtkMTimeType vtkNek5000Reader::GetMTime()
{
  vtkMTimeType mTime = this->Superclass::GetMTime();
  vtkMTimeType time;

  time = this->PointDataArraySelection->GetMTime();
  mTime = (time > mTime ? time : mTime);

  return mTime;
}

//----------------------------------------------------------------------------
void vtkNek5000Reader::PrintSelf(ostream& os, vtkIndent indent)
{
  this->Superclass::PrintSelf(os, indent);
}

//----------------------------------------------------------------------------
int vtkNek5000Reader::GetNumberOfPointArrays()
{
  return this->PointDataArraySelection->GetNumberOfArrays();
}

//----------------------------------------------------------------------------
const char* vtkNek5000Reader::GetPointArrayName(int index)
{
  return this->PointDataArraySelection->GetArrayName(index);
}

//----------------------------------------------------------------------------
bool vtkNek5000Reader::GetPointArrayStatus(const char* name)
{
  return this->PointDataArraySelection->ArrayIsEnabled(name);
}

//----------------------------------------------------------------------------
bool vtkNek5000Reader::GetPointArrayStatus(int index)
{
  return this->PointDataArraySelection->GetArraySetting(index);
}

//----------------------------------------------------------------------------
void vtkNek5000Reader::SetPointArrayStatus(const char* name, int status)
{
  if (status)
  {
    this->PointDataArraySelection->EnableArray(name);
  }
  else
  {
    this->PointDataArraySelection->DisableArray(name);
  }
}

//----------------------------------------------------------------------------
void vtkNek5000Reader::EnableAllPointArrays()
{
  this->PointDataArraySelection->EnableAllArrays();
}

//----------------------------------------------------------------------------
void vtkNek5000Reader::DisableAllPointArrays()
{
  this->PointDataArraySelection->DisableAllArrays();
}

#ifdef unused
//----------------------------------------------------------------------------
int vtkNek5000Reader::GetNumberOfDerivedVariableArrays()
{
  return this->DerivedVariableDataArraySelection->GetNumberOfArrays();
}

//----------------------------------------------------------------------------
const char* vtkNek5000Reader::GetDerivedVariableArrayName(int index)
{
  return this->DerivedVariableDataArraySelection->GetArrayName(index);
}

//----------------------------------------------------------------------------
int vtkNek5000Reader::GetDerivedVariableArrayStatus(const char* name)
{
  return this->DerivedVariableDataArraySelection->ArrayIsEnabled(name);
}

//----------------------------------------------------------------------------
void vtkNek5000Reader::SetDerivedVariableArrayStatus(const char* name, int status)
{
  if (status)
  {
    this->DerivedVariableDataArraySelection->EnableArray(name);
  }
  else
  {
    this->DerivedVariableDataArraySelection->DisableArray(name);
  }
}

//----------------------------------------------------------------------------
void vtkNek5000Reader::EnableAllDerivedVariableArrays()
{
  this->DerivedVariableDataArraySelection->EnableAllArrays();
}

//----------------------------------------------------------------------------
void vtkNek5000Reader::DisableAllDerivedVariableArrays()
{
  this->DerivedVariableDataArraySelection->DisableAllArrays();
}
#endif
//----------------------------------------------------------------------------

void vtkNek5000Reader::updateVariableStatus()
{
  int my_rank;
  vtkMultiProcessController* ctrl = vtkMultiProcessController::GetGlobalController();
  if (ctrl != nullptr)
  {
    my_rank = ctrl->GetLocalProcessId();
  }
  else
  {
    my_rank = 0;
  }
  // vtkDebugMacro(<<"vtkNek5000Reader::updateVariableStatus: Rank: "<<my_rank<< " ENTER ");
  this->num_used_vectors = 0;
  this->num_used_scalars = 0;

  // set all variables to false
  for (auto i = 0; i < this->num_vars; i++)
  {
    this->use_variable[i] = false;
  }

  // if a variable is used, set it to true
  for (auto i = 0; i < this->num_vars; i++)
  {
    if (this->GetPointArrayStatus(i) == 1)
    {
      this->use_variable[i] = true;

      // increment the number of vectors or scalars used, accordingly
      if (this->var_length[i] > 1)
      {
        this->num_used_vectors++;
      }
      else
      {
        this->num_used_scalars++;
      }
    }
  }

  vtkDebugMacro(<< "vtkNek5000Reader::updateVariableStatus: Rank: " << my_rank
                << ": this->num_used_scalars= " << this->num_used_scalars
                << " : this->num_used_vectors= " << this->num_used_vectors);
}

//----------------------------------------------------------------------------
size_t vtkNek5000Reader::GetVariableNamesFromData(char* varTags)
{
  int ind = 0;
  int numSFields = 0;

  char* sPtr = nullptr;
  sPtr = strchr(varTags, 'S');
  if (sPtr)
  {
    sPtr++;
    while (*sPtr == ' ')
      sPtr++;
    char digit1 = *sPtr;
    sPtr++;
    while (*sPtr == ' ')
      sPtr++;
    char digit2 = *sPtr;

    if (digit1 >= '0' && digit1 <= '9' && digit2 >= '0' && digit2 <= '9')
      numSFields = (digit1 - '0') * 10 + (digit2 - '0');
    else
      numSFields = 1;
  }

  this->num_vars = 0;

<<<<<<< HEAD
  int len = strlen(varTags);
=======
  l_var_name[1] = '\0';

  int my_rank;
  vtkMultiProcessController* ctrl = vtkMultiProcessController::GetGlobalController();
  if (ctrl != nullptr)
  {
    my_rank = ctrl->GetLocalProcessId();
  }
  else
  {
    my_rank = 0;
  }

  size_t len = strlen(varTags);
  //  vtkDebugMacro(<< "vtkNek5000Reader::GetVariableNamesFromData:after strlen my_rank:
  //  "<<my_rank<< "  varTags = \'"<< varTags<< "\'  len= "<< len);
>>>>>>> 732afb78

  // allocate space for variable names and lengths,
  // will be at most 4 + numSFields  (4 for velocity, velocity_magnitude, pressure and temperature)
  this->var_names = (char**)malloc((4 + numSFields) * sizeof(char*));
  for (int i = 0; i < 4 + numSFields; i++)
    this->var_names[i] = nullptr;

  this->var_length = new int[4 + numSFields];

  while (ind < len)
  {
    switch (varTags[ind])
    {
      case 'X':
      case 'Y':
      case 'Z':
        // if it is a coordinate, we have already accounted for that
        ind++;
        break;

      case 'U':
        this->PointDataArraySelection->AddArray("Velocity");
        this->var_names[this->num_vars] = strdup("Velocity");
        vtkDebugMacro(<< "GetVariableNamesFromData:  this->var_names[" << this->num_vars
                      << "] = " << this->var_names[this->num_vars]);
        this->var_length[this->num_vars] = 3; // this is a vector
        // this->velocity_index = ind;
        ind++;
        this->num_vars++;
        // Also add a magnitude scalar
        this->PointDataArraySelection->AddArray("Velocity Magnitude");
        this->var_names[this->num_vars] = strdup("Velocity Magnitude");
        vtkDebugMacro(<< "GetVariableNamesFromData:  this->var_names[" << this->num_vars
                      << "] = " << this->var_names[this->num_vars]);
        this->var_length[this->num_vars] = 1; // this is a scalar
        this->num_vars++;
        break;

      case 'P':
        this->PointDataArraySelection->AddArray("Pressure");
        this->var_names[this->num_vars] = strdup("Pressure");
        vtkDebugMacro(<< "GetVariableNamesFromData:  this->var_names[" << this->num_vars
                      << "] = " << this->var_names[this->num_vars]);
        this->var_length[this->num_vars] = 1; // this is a scalar
        ind++;
        this->num_vars++;
        break;

      case 'T':
        this->PointDataArraySelection->AddArray("Temperature");
        this->var_names[this->num_vars] = strdup("Temperature");
        vtkDebugMacro(<< "GetVariableNamesFromData:  this->var_names[" << this->num_vars
                      << "] = " << this->var_names[this->num_vars]);
        this->var_length[this->num_vars] = 1; // this is a scalar
        ind++;
        this->num_vars++;
        break;

      case 'S':
        for (int sloop = 0; sloop < numSFields; sloop++)
        {
          char sname[4];
          sprintf(sname, "S%02d", sloop + 1);
          this->PointDataArraySelection->AddArray(sname);
          this->var_names[this->num_vars] = strdup(sname);
          vtkDebugMacro(<< "GetVariableNamesFromData:  this->var_names[" << this->num_vars
                        << "] = " << this->var_names[this->num_vars]);
          this->var_length[this->num_vars] = 1; // this is a scalar
          ind += 3;
          this->num_vars++;
        }
        break;
      default:
        ind++;
        break;
    }

  } // while(ind<len)

  // this->DisableAllDerivedVariableArrays();

  return len;
}

//----------------------------------------------------------------------------

void vtkNek5000Reader::readData(char* dfName)
{
  long total_header_size = 136 + (this->numBlocks * 4);
  long read_location;
  long read_size;
  std::ifstream dfPtr;
  float* dataPtr;
  double* tmpDblPtr = nullptr;

  dfPtr.open(dfName, std::ifstream::binary);
  if (dfPtr.is_open())
  {
    // if this data file includes the mesh, add it to header size
    if (this->timestep_has_mesh[this->ActualTimeStep])
    {
      long offset1;
      offset1 = this->numBlocks;
      offset1 *= this->totalBlockSize;
      if (this->MeshIs3D)
        offset1 *= 3; // account for X, Y and Z
      else
        offset1 *= 2; // account only for X, Y
      offset1 *= this->precision;
      total_header_size += offset1;
    }
    // currently reading a block at a time, if we need doubles, allocate an array for a block
    if (this->precision == 8)
    {
      tmpDblPtr = new double[this->totalBlockSize * 3];
    }

    // for each variable
    long var_offset;
    long l_blocksize, scalar_offset;
    scalar_offset = this->numBlocks;
    scalar_offset *= this->totalBlockSize;
    scalar_offset *= this->precision;

    for (auto i = 0; i < this->num_vars; i++)
    {
      if (i < 2)
      { // if Velocity or Velocity Magnitude
        var_offset = 0;
      }
      else
      {
        if (this->MeshIs3D)
          var_offset = (3 + (i - 2)) * scalar_offset; // counts VxVyVz
        else
          var_offset = (2 + (i - 2)) * scalar_offset; // counts VxVy
      }
      dataPtr = this->dataArray[i];

      if (dataPtr)
      {
        if (strcmp(this->var_names[i], "Velocity") == 0 && !this->MeshIs3D)
        {
          read_size = this->totalBlockSize * 2;
        }
        else
        {
          read_size = this->totalBlockSize * this->var_length[i];
        }
        l_blocksize = read_size * this->precision;

        if (this->precision == 4)
        {
          for (auto j = 0; j < this->myNumBlocks; j++)
          {
            read_location =
              total_header_size + var_offset + long(this->myBlockPositions[j] * l_blocksize);
            dfPtr.seekg(read_location, std::ios_base::beg);
            if (!dfPtr)
              std::cerr << __LINE__ << "block=" << j
                        << ": seekg error for block position = " << this->myBlockPositions[j]
                        << std::endl;
            dfPtr.read((char*)dataPtr, read_size * sizeof(float));
            if (!dfPtr)
              std::cerr << __LINE__ << ": read error for paylood of " << read_size
                        << " floats = " << read_size * sizeof(float) << std::endl;
            /*
            when reading vectors, such as Velocity, first come all Vx components, then all Vy, then
            all Vz. if reading 2D, it is safer to set the Z component to 0.
            */
            if (strcmp(this->var_names[i], "Velocity") == 0 && !this->MeshIs3D)
            {
              // memset(&dataPtr[read_size], 0, read_size*sizeof(float));
            }
            dataPtr += this->totalBlockSize * this->var_length[i];
          }
          if (this->swapEndian)
          {
            std::cout << "ByteSwap32()\n";
            ByteSwap32(
              this->dataArray[i], this->myNumBlocks * this->totalBlockSize * this->var_length[i]);
          }
        }
        else // precision == 8
        {
          for (auto j = 0; j < this->myNumBlocks; j++)
          {
            read_location =
              total_header_size + var_offset + long(this->myBlockPositions[j] * l_blocksize);
            dfPtr.seekg(read_location, std::ios_base::beg);
            if (!dfPtr)
              std::cerr << __LINE__ << ": seekg error at read_location = " << read_location
                        << std::endl;
            dfPtr.read((char*)tmpDblPtr, read_size * sizeof(double));
            if (!dfPtr)
              std::cerr << __LINE__ << ": read error\n";
            for (auto ind = 0; ind < read_size; ind++)
            {
              *dataPtr = (float)tmpDblPtr[ind];
              dataPtr++;
            }
          }
          if (this->swapEndian)
            ByteSwap64(
              this->dataArray[i], this->myNumBlocks * this->totalBlockSize * this->var_length[i]);
        }

        // if this is velocity, also add the velocity magnitude if and only if it has also been
        // requested
        if (strcmp(this->var_names[i], "Velocity") == 0 &&
          this->GetPointArrayStatus("Velocity Magnitude"))
        {
          float vx, vy, vz;
          int coord_offset =
            this->totalBlockSize; // number of values for one coordinate (X or Y or Z)
          for (auto j = 0; j < this->myNumBlocks; j++)
          {
            int mag_block_offset = j * this->totalBlockSize;
            int comp_block_offset = mag_block_offset * 3;
            for (auto k = 0; k < this->totalBlockSize; k++)
            {
              vx = this->dataArray[i][comp_block_offset + k];
              vy = this->dataArray[i][coord_offset + comp_block_offset + k];
              vz = this->dataArray[i][coord_offset + coord_offset + comp_block_offset + k];
              this->dataArray[i + 1][mag_block_offset + k] =
                std::sqrt((vx * vx) + (vy * vy) + (vz * vz));
            }
          }
          i++; // skip over the velocity magnitude variable, since we just took care of it
        }      // if "Velocity"
      }        // only read if valid pointer
    }          // for(i=0; i<this->num_vars; i++)

    if (this->precision == 8)
    {
      delete[] tmpDblPtr;
    }
    dfPtr.close();
  }
  else
  {
    std::cerr << "Error opening datafile : " << dfName << endl;
    exit(1);
  }

#ifdef COMPUTE_MIN_MAX
  for (auto i = 0; i < this->num_vars; i++)
  {
    float dmin[3] = { VTK_FLOAT_MAX, VTK_FLOAT_MAX, VTK_FLOAT_MAX };
    float dmax[3] = { VTK_FLOAT_MIN, VTK_FLOAT_MIN, VTK_FLOAT_MIN };

    dataPtr = this->dataArray[i];
    if (dataPtr)
    {
      // Check the data ranges
      for (auto j = 0; j < this->myNumBlocks; j++)
      {
        for (int a = 0; a < this->totalBlockSize; a++)
        {
          if (i == 0)
          {
            for (auto k = 0; k < 3; k++)
            {
              if (this->dataArray[i][j * this->totalBlockSize * 3 + a +
                    (this->totalBlockSize * k)] > dmax[k])
                dmax[k] =
                  this->dataArray[i][j * this->totalBlockSize * 3 + a + (this->totalBlockSize * k)];
              if (this->dataArray[i][j * this->totalBlockSize * 3 + a +
                    (this->totalBlockSize * k)] < dmin[k])
                dmin[k] =
                  this->dataArray[i][j * this->totalBlockSize * 3 + a + (this->totalBlockSize * k)];
            }
          }
          else
          {
            if (this->dataArray[i][j * this->totalBlockSize + a] > dmax[0])
              dmax[0] = this->dataArray[i][j * this->totalBlockSize + a];
            if (this->dataArray[i][j * this->totalBlockSize + a] < dmin[0])
              dmin[0] = this->dataArray[i][j * this->totalBlockSize + a];
          }
        }
      }

      vtkDebugMacro(<< "Rank: " << my_rank << "  dataArray[" << this->var_names[i] << "] : ["
                    << dmin[0] << ", " << dmax[0] << "]");
      if (!strcmp(this->var_names[i], "Velocity"))
      {
        vtkDebugMacro(<< "Rank: " << my_rank << "  dataArray[" << this->var_names[i] << "][1] : ["
                      << dmin[1] << ", " << dmax[1] << "]");
        vtkDebugMacro(<< "Rank: " << my_rank << "  dataArray[" << this->var_names[i] << "][2] : ["
                      << dmin[2] << ", " << dmax[2] << "]");
      }
    }
  } // for all vars
#endif

} // vtkNek5000Reader::readData(char* dfName)

//----------------------------------------------------------------------------

void vtkNek5000Reader::partitionAndReadMesh()
{
  char dfName[265];
  std::ifstream dfPtr;
  int i;
  string buf2, tag;
  std::map<int, int> blockMap;

  int my_rank;
  int num_ranks;
  vtkMultiProcessController* ctrl = vtkMultiProcessController::GetGlobalController();
  if (ctrl != nullptr)
  {
    my_rank = ctrl->GetLocalProcessId();
    num_ranks = ctrl->GetNumberOfProcesses();
  }
  else
  {
    my_rank = 0;
    num_ranks = 1;
  }

  sprintf(dfName, this->datafile_format.c_str(), 0, this->datafile_start);
  dfPtr.open(dfName, std::ifstream::binary);

  if ((dfPtr.rdstate() & std::ifstream::failbit) != 0)
  {
    std::cerr << "Error opening : " << dfName << endl;
    exit(1);
  }

  dfPtr >> tag;
  if (tag != "#std")
  {
    cerr << "Error reading the header.  Expected it to start with #std " << dfName << endl;
    exit(1);
  }
  dfPtr >> this->precision;
  dfPtr >> this->blockDims[0];
  dfPtr >> this->blockDims[1];
  dfPtr >> this->blockDims[2];
  dfPtr >> buf2; // blocks per file
  dfPtr >> this->numBlocks;

  this->totalBlockSize = this->blockDims[0] * this->blockDims[1] * this->blockDims[2];
  if (this->blockDims[2] > 1)
  {
    this->MeshIs3D = true;
    std::cout << "3D-Mesh found";
  }
  else
  {
    this->MeshIs3D = false;
    std::cout << "2D-Mesh found";
  }
  std::cout << ", spectral element of size = " << this->blockDims[0] << "*" << this->blockDims[1]
            << "*" << this->blockDims[2] << "=" << this->totalBlockSize << std::endl;

  float test;
  dfPtr.seekg(132, std::ios_base::beg);
  dfPtr.read((char*)(&test), 4);

  // see if we need to swap endian
  if (test > 6.5 && test < 6.6)
    this->swapEndian = false;
  else
  {
    ByteSwap32(&test, 1);
    if (test > 6.5 && test < 6.6)
      this->swapEndian = true;
    else
    {
      std::cerr << "Error reading file, while trying to determine endianness : " << dfName << endl;
      exit(1);
    }
  }

  int* tmpBlocks = new int[numBlocks];
  this->proc_numBlocks = new int[num_ranks];

  // figure out how many blocks (elements) each proc will handle
  int elements_per_proc = this->numBlocks / num_ranks;
  int one_extra_until = this->numBlocks % num_ranks;

  for (i = 0; i < num_ranks; i++)
  {
    this->proc_numBlocks[i] = elements_per_proc + (i < one_extra_until ? 1 : 0);
  }
  this->myNumBlocks = this->proc_numBlocks[my_rank];
  this->myBlockIDs = new int[this->myNumBlocks];

  // read the ids of all of the blocks in the file
  dfPtr.seekg(136, std::ios_base::beg);
  dfPtr.read((char*)tmpBlocks, this->numBlocks * sizeof(int));
  if (this->swapEndian)
    ByteSwap32(tmpBlocks, this->numBlocks);

  // add the block locations to a map, so that we can easily find their position based on their id
  for (i = 0; i < this->numBlocks; i++)
  {
    blockMap[tmpBlocks[i]] = i;
  }

  // if there is a .map file, we will use that to partition the blocks
  char* map_filename = strdup(this->GetFileName());
  char* ext = strrchr(map_filename, '.');
  int* all_element_list;
  ext++;
  sprintf(ext, "map");
  std::ifstream mptr(map_filename);
  int* map_elements = nullptr;
  if (mptr.is_open())
  {
    vtkDebugMacro(<< "vtkNek5000Reader::partitionAndReadMesh: found mapfile: " << map_filename);
    int num_map_elements;
    mptr >> num_map_elements >> buf2 >> buf2 >> buf2 >> buf2 >> buf2 >> buf2;
    map_elements = new int[num_map_elements];
    for (i = 0; i < num_map_elements; i++)
    {
      mptr >> map_elements[i] >> buf2 >> buf2 >> buf2 >> buf2 >> buf2 >> buf2 >> buf2 >> buf2;
      map_elements[i] += 1;
    }
    mptr.close();

    all_element_list = map_elements;
  }
  // otherwise just use the order in the data file
  else
  {
    vtkDebugMacro(<< "vtkNek5000Reader::partitionAndReadMesh: did not find mapfile: "
                  << map_filename);
    all_element_list = tmpBlocks;
  }
  free(map_filename);

  int start_index = 0;
  for (i = 0; i < my_rank; i++)
  {
    start_index += this->proc_numBlocks[i];
  }
  // copy my list of elements
  for (i = 0; i < this->myNumBlocks; i++)
  {
    this->myBlockIDs[i] = all_element_list[start_index + i];
  }
  // if they came from the map file, sort them
  if (map_elements != nullptr)
  {
    qsort(this->myBlockIDs, this->myNumBlocks, sizeof(int), compare_ids);
  }

  // now that we have our list of blocks, get their positions in the file (their index)
  this->myBlockPositions = new int[this->myNumBlocks];

  for (i = 0; i < this->myNumBlocks; i++)
  {
    this->myBlockPositions[i] = blockMap.find(this->myBlockIDs[i])->second;
  }

  // TEMP: checking for duplicates within myBlockPositions
  if (map_elements != nullptr)
  {
    for (i = 0; i < this->myNumBlocks - 1; i++)
    {
      for (auto j = i + 1; j < this->myNumBlocks; j++)
      {
        if (this->myBlockPositions[i] == this->myBlockPositions[j])
        {
          cerr << "********my_rank: " << my_rank << " : Hey (this->myBlockPositions[" << i
               << "] and [" << j << "] both == " << this->myBlockPositions[j] << endl;
        }
      }
    }
  }

  delete[] tmpBlocks;
  if (map_elements != nullptr)
    delete[] map_elements;

  // now read the coordinates for all of my blocks
  if (nullptr == this->meshCoords)
  {
    vtkDebugMacro(<< ": partitionAndReadMesh:  ALLOCATE meshCoords[" << this->myNumBlocks << "*"
                  << this->totalBlockSize << "*" << 3 << "]");
    this->meshCoords = new float[this->myNumBlocks * this->totalBlockSize * 3];
  }

  long total_header_size = 136 + (this->numBlocks * 4);
  long read_location, offset1;

  if (this->precision == 4)
  {
    float* coordPtr = this->meshCoords;
    int read_size;
    if (this->MeshIs3D)
    {
      read_size = this->totalBlockSize * 3;
      for (i = 0; i < this->myNumBlocks; i++)
      {
        // header + (index_of_this_block * size_of_a_block * variable_in_block (x,y,z) * precision)
        offset1 = this->myBlockPositions[i];
        offset1 *= this->totalBlockSize;
        offset1 *= 3;
        offset1 *= this->precision;
        read_location = total_header_size + offset1;
        dfPtr.seekg(read_location, std::ios_base::beg);
        if (!dfPtr)
          std::cerr << __LINE__ << ": seekg error at read_location = " << read_location
                    << std::endl;
        dfPtr.read((char*)coordPtr, read_size * sizeof(float));
        if (!dfPtr)
          std::cerr << __LINE__ << ": read error\n";
        coordPtr += read_size;
      }
    }
    else
    { // 2D case
      read_size = this->totalBlockSize * 2;
      for (i = 0; i < this->myNumBlocks; i++)
      {
        // header + (index_of_this_block * size_of_a_block * variable_in_block (x,y,z) * precision)
        offset1 = this->myBlockPositions[i];
        offset1 *= this->totalBlockSize;
        offset1 *= 2;
        offset1 *= this->precision;
        read_location = total_header_size + offset1;
        dfPtr.seekg(read_location, std::ios_base::beg);
        if (!dfPtr)
          std::cerr << __LINE__ << ": seekg error at read_location = " << read_location
                    << std::endl;
        dfPtr.read((char*)coordPtr, read_size * sizeof(float));

        if (!dfPtr)
          std::cerr << __LINE__ << ": read error\n";
        // now set the Z component to 0.0
        memset(&coordPtr[read_size], 0, this->totalBlockSize * sizeof(float));
        coordPtr += (this->totalBlockSize * 3);
      }
    }

    if (this->swapEndian)
      ByteSwap32(this->meshCoords, this->myNumBlocks * this->totalBlockSize * 3);
  }
  else // precision == 8
  {
    float* coordPtr = this->meshCoords;
    double* tmpDblPts = new double[this->totalBlockSize * 3];
    int read_size = this->totalBlockSize * 3;
    for (i = 0; i < this->myNumBlocks; i++)
    {
      // header + (index_of_this_block * size_of_a_block * variable_in_block (x,y,z) * precision)
      read_location = total_header_size +
        int64_t(this->myBlockPositions[i] * this->totalBlockSize * 3 * this->precision);
      // fseek(dfPtr, read_location, SEEK_SET);
      // fread(tmpDblPts, sizeof(double), read_size, dfPtr);
      dfPtr.seekg(read_location, std::ios_base::beg);
      if (!dfPtr)
        std::cerr << __LINE__ << ": seekg error at read_location = " << read_location << std::endl;
      dfPtr.read((char*)tmpDblPts, read_size * sizeof(double));
      for (auto ind = 0; ind < read_size; ind++)
      {
        *coordPtr = (float)tmpDblPts[ind];
        coordPtr++;
      }
    }
    if (this->swapEndian)
      ByteSwap64(this->meshCoords, this->myNumBlocks * this->totalBlockSize * 3);
    delete[] tmpDblPts;
  }
  delete[] this->myBlockIDs;
  dfPtr.close();
} // void vtkNek5000Reader::partitionAndReadMesh()

//----------------------------------------------------------------------------
int vtkNek5000Reader::RequestInformation(vtkInformation* vtkNotUsed(request),
  vtkInformationVector** vtkNotUsed(inputVector), vtkInformationVector* outputVector)
{
  string tag;
  char buf[2048];

  int my_rank;
  vtkMultiProcessController* ctrl = vtkMultiProcessController::GetGlobalController();
  if (ctrl != nullptr)
  {
    my_rank = ctrl->GetLocalProcessId();
  }
  else
  {
    my_rank = 0;
  }

  if (!this->IAM_INITIALLIZED)
  {
    // Might consider having just the master node read the .nek5000 file, and broadcast each line to
    // the other processes ??

    char* filename = this->GetFileName();
    std::ifstream inPtr(this->GetFileName());

    // print the name of the file we're supposed to open
    vtkDebugMacro(<< "vtkNek5000Reader::RequestInformation: FileName: " << this->GetFileName());

    // Process a tag at a time until all lines have been read
    while (inPtr.good())
    {
      inPtr >> tag;
      if (inPtr.eof())
      {
        inPtr.clear();
        break;
      }

      if (tag[0] == '#')
      {
        inPtr.getline(buf, 2048);
        continue;
      }

      if (strcasecmp("nek5000", tag.c_str()) == 0)
      {
        vtkDebugMacro(<< "vtkNek5000Reader::RequestInformation: format: " << tag.c_str());
      }
      else if (strcasecmp("endian:", tag.c_str()) == 0)
      {
        // This tag is deprecated.  There's a float written into each binary file
        // from which endianness can be determined.
        string dummy_endianness;
        inPtr >> dummy_endianness;
      }
      else if (strcasecmp("version:", tag.c_str()) == 0)
      {
        // This tag is deprecated.  There's a float written into each binary file
        // from which endianness can be determined.
        string dummy_version;
        inPtr >> dummy_version;
        vtkDebugMacro(<< "vtkNek5000Reader::RequestInformation:  version: " << dummy_version);
      }
      else if (strcasecmp("filetemplate:", tag.c_str()) == 0)
      {
        inPtr >> this->datafile_format;
        vtkDebugMacro(<< "vtkNek5000Reader::RequestInformation:  this->datafile_format: "
                      << this->datafile_format);
      }
      else if (strcasecmp("firsttimestep:", tag.c_str()) == 0)
      {
        inPtr >> this->datafile_start;
        vtkDebugMacro(<< "vtkNek5000Reader::RequestInformation:  this->datafile_start: "
                      << this->datafile_start);
      }
      else if (strcasecmp("numtimesteps:", tag.c_str()) == 0)
      {
        inPtr >> this->datafile_num_steps;
        vtkDebugMacro(<< "vtkNek5000Reader::RequestInformation:  this->datafile_num_steps: "
                      << this->datafile_num_steps);
      }
      else
      {
        snprintf(buf, 2048, "Error parsing file.  Unknown tag %s", tag.c_str());
        cerr << buf << endl;
        exit(1);
      }
    } // while (inPtr.good())

    inPtr.close();

    size_t ii = 0;
    if (this->datafile_format[0] != '/')
    {
      for (ii = strlen(filename) - 1; ii >= 0; ii--)
      {
        if (filename[ii] == '/' || filename[ii] == '\\')
        {
          this->datafile_format.insert(0, filename, ii + 1);
          break;
        }
      }
    }
    if (ii == -1)
    {
      getcwd(buf, 512);
      strcat(buf, "/");
      this->datafile_format.insert(0, buf, strlen(buf));
    }

#if 0
    for (ii = 0; ii < fileTemplate.size(); ii++)
    {
      if (fileTemplate[ii] == '/')
        fileTemplate[ii] = '\\';
    }
#endif

    vtkDebugMacro(<< "vtkNek5000Reader::RequestInformation:  this->datafile_format: "
                  << this->datafile_format);

    this->NumberOfTimeSteps = this->datafile_num_steps;

    // GetAllTimes() now also calls GetVariableNamesFromData()
    vtkNew<vtkTimerLog> timer;

    this->GetAllTimesAndVariableNames(outputVector);

    this->use_variable = new bool[this->num_vars];

    char dfName[265];

    vtkDebugMacro(<< "Rank: " << my_rank << " :: this->datafile_start= " << this->datafile_start);

    sprintf(dfName, this->datafile_format.c_str(), 0, this->datafile_start);
    this->SetDataFileName(dfName);

    vtkInformation* outInfo0 = outputVector->GetInformationObject(0);
    outInfo0->Set(vtkAlgorithm::CAN_HANDLE_PIECE_REQUEST(), 1);

    this->IAM_INITIALLIZED = true;
  } // if(!this->IAM_INITIALLIZED)

  return 1;
} // int vtkNek5000Reader::RequestInformation()

int vtkNek5000Reader::RequestData(vtkInformation* request,
  vtkInformationVector** vtkNotUsed(inputVector), vtkInformationVector* outputVector)
{
  double total_timer_diff;
  int i;
  char dfName[256];

  vtkNew<vtkTimerLog> timer;
  vtkNew<vtkTimerLog> total_timer;
  total_timer->StartTimer();

  // which output port did the request come from
  int outputPort = request->Get(vtkDemandDrivenPipeline::FROM_OUTPUT_PORT());

  vtkDebugMacro(<< "RequestData: ENTER: outputPort = " << outputPort);

  // if output port is negative then that means this filter is calling the
  // update directly, in that case just assume port 0
  if (outputPort == -1)
  {
    outputPort = 0;
  }

  // get the data object
  vtkInformation* outInfo = outputVector->GetInformationObject(0); //(outputPort);

  vtkInformation* outInfoArray[2];
  outInfoArray[0] = outInfo;

  vtkInformation* requesterInfo = outputVector->GetInformationObject(outputPort);

  int tsLength = requesterInfo->Length(vtkStreamingDemandDrivenPipeline::TIME_STEPS());

  double* steps = requesterInfo->Get(vtkStreamingDemandDrivenPipeline::TIME_STEPS());

  vtkDebugMacro(<< "RequestData: tsLength= " << tsLength);

  // *** Not sure whether we will need this
  // Update the status of the requested variables

  this->updateVariableStatus();

  // Check if a particular time was requested.
  bool hasTimeValue = false;

  vtkDebugMacro(<< __LINE__ << " RequestData:");
  // Collect the time step requested
  vtkInformationDoubleKey* timeKey = vtkStreamingDemandDrivenPipeline::UPDATE_TIME_STEP();

  if (outInfoArray[outputPort]->Has(timeKey))
  {
    this->TimeValue = outInfoArray[outputPort]->Get(timeKey);
    hasTimeValue = true;
  }

  if (hasTimeValue)
  {
    vtkDebugMacro(<< "RequestData: this->TimeValue= " << this->TimeValue);

    // find the timestep with the closest value to the requested time value
    int closestStep = 0;
    double minDist = -1;
    for (int cnt = 0; cnt < tsLength; cnt++)
    {
      // fprintf(stderr, "RequestData: steps[%d]=%f\n", cnt, steps[cnt]);
      double tdist = (steps[cnt] - this->TimeValue > this->TimeValue - steps[cnt])
        ? steps[cnt] - this->TimeValue
        : this->TimeValue - steps[cnt];
      if (minDist < 0 || tdist < minDist)
      {
        minDist = tdist;
        closestStep = cnt;
      }
    }
    this->ActualTimeStep = closestStep;
  }

  vtkDebugMacro(<< "RequestData: this->ActualTimeStep= " << this->ActualTimeStep);

  // Force TimeStep into the "known good" range. Although this
  if (this->ActualTimeStep < this->TimeStepRange[0])
  {
    this->ActualTimeStep = this->TimeStepRange[0];
  }
  else if (this->ActualTimeStep > this->TimeStepRange[1])
  {
    this->ActualTimeStep = this->TimeStepRange[1];
  }

  int my_rank;
  vtkMultiProcessController* ctrl = vtkMultiProcessController::GetGlobalController();
  if (ctrl != nullptr)
  {
    my_rank = ctrl->GetLocalProcessId();
  }
  else
  {
    my_rank = 0;
  }
  vtkDebugMacro(<< "RequestData: ENTER: rank: " << my_rank << "  outputPort: " << outputPort
                << "  this->ActualTimeStep = " << this->ActualTimeStep);

  vtkUnstructuredGrid* ugrid =
    vtkUnstructuredGrid::SafeDownCast(outInfo->Get(vtkDataObject::DATA_OBJECT()));
  //  vtkUnstructuredGrid* boundary_ugrid =
  //  vtkUnstructuredGrid::SafeDownCast(outInfo1->Get(vtkDataObject::DATA_OBJECT()));

  // Save the time value in the output (ugrid) data information.
  if (steps)
  {
    ugrid->GetInformation()->Set(vtkDataObject::DATA_TIME_STEP(), steps[this->ActualTimeStep]);
  }

  //  int new_rst_val = this->p_rst_start + (this->p_rst_inc* this->ActualTimeStep);
  this->requested_step = this->datafile_start + this->ActualTimeStep;

  //  if the step being displayed is different than the one requested
  // if(this->displayed_step != this->requested_step)
  {
    // get the requested object from the list, if the ugrid in the object is NULL
    // then we have not loaded it yet
    this->curObj = this->myList->getObject(this->requested_step);

    if (this->isObjectMissingData())
    {
      // if the step in memory is different than the step requested
      if (this->requested_step != this->memory_step)
      {
        this->I_HAVE_DATA = false;
      }
    }
  }

  // if I have not yet read the geometry, this should only happen once
  if (this->READ_GEOM_FLAG)
  {
    this->partitionAndReadMesh();
    this->READ_GEOM_FLAG = false;
  }
  if (!this->I_HAVE_DATA)
  {
    // See if we have allocated memory to store the data from disk, if not, allocate it
    if (!this->dataArray)
    {
      this->dataArray = new float*[this->num_vars];
      // only allocate data array if the varname has been selected
      for (i = 0; i < this->num_vars; i++)
      {
        if (this->use_variable[i])
        {
          this->dataArray[i] =
            new float[this->myNumBlocks * this->totalBlockSize * this->var_length[i]];
        }
        else
        {
          this->dataArray[i] = nullptr;
        }
      }
    }

    // Get the file name for requested time step

    sprintf(dfName, this->datafile_format.c_str(), 0, this->requested_step);
    vtkDebugMacro(<< "vtkNek5000Reader::RequestData: Rank: " << my_rank
                  << " Now reading data from file: " << dfName
                  << " this->requested_step: " << this->requested_step);

    this->readData(dfName);

    this->curObj->setDataFilename(dfName);

    this->I_HAVE_DATA = true;
    this->memory_step = this->requested_step;

  } // if(!this->I_HAVE_DATA)

  this->updateVtuData(ugrid); //, boundary_ugrid); // , outputPort);

  this->SetDataFileName(this->curObj->dataFilename);

  total_timer->StopTimer();
  total_timer_diff = total_timer->GetElapsedTime();

  vtkDebugMacro(<< "vtkNek5000Reader::RequestData: Rank: " << my_rank
                << "  outputPort: " << outputPort << " EXIT :: Total time: " << total_timer_diff);
  return 1;
} // vtkNek5000Reader::RequestData()

void vtkNek5000Reader::updateVtuData(vtkUnstructuredGrid* pv_ugrid)
{
  double timer_diff;

  int my_rank;
  vtkMultiProcessController* ctrl = vtkMultiProcessController::GetGlobalController();
  if (ctrl != nullptr)
  {
    my_rank = ctrl->GetLocalProcessId();
  }
  else
  {
    my_rank = 0;
  }

  // if the grid in the curObj is not NULL, we may have everything we need
  if (this->curObj->ugrid)
  {
    vtkDebugMacro(<< "updateVtuData: my_rank= " << my_rank
                  << ": this->curObj->ugrid != NULL, see if it matches");
    if (this->objectMatchesRequest())
    {
      // copy the ugrid
      pv_ugrid->ShallowCopy(this->curObj->ugrid);

      this->displayed_step = this->requested_step;
      vtkDebugMacro(<< "vtkNek5000Reader::updateVtuData: ugrid same, copy : Rank: " << my_rank);
      this->SetDataFileName(curObj->dataFilename);

      return;
    }
    else if (this->objectHasExtraData())
    {
      for (int vid = 0; vid < this->num_vars; vid++)
      {
        if (!this->GetPointArrayStatus(vid) && this->curObj->vars[vid])
        {
          // Does PV already have this array?  If so, remove it.
          if (pv_ugrid->GetPointData()->GetArray(this->var_names[vid]) != nullptr)
          {
            pv_ugrid->GetPointData()->RemoveArray(this->var_names[vid]);
          }
          // Do I already have this array?  If so, remove it.
          if (this->curObj->ugrid->GetPointData()->GetArray(this->var_names[vid]) != nullptr)
          {
            this->curObj->ugrid->GetPointData()->RemoveArray(this->var_names[vid]);
          }
          this->curObj->vars[vid] = false;
        }
      }

      pv_ugrid->ShallowCopy(this->curObj->ugrid);
      this->displayed_step = this->requested_step;
      // if(!this->USE_MESH_ONLY)
      {
        this->SetDataFileName(curObj->dataFilename);
      }
      return;
    } // else if(this->objectHasExtraData())
  }   // if(this->curObj->ugrid)

  // otherwise the grid in the curObj is NULL, and/or the resolution has changed,
  // and/or we need more data than is in curObj, we need to do everything

  int Nvert_total = 0;
  int Nelements_total;

  vtkSmartPointer<vtkPoints> points;

  Nvert_total = this->myNumBlocks * this->totalBlockSize;
  if (this->MeshIs3D)
    Nelements_total = this->myNumBlocks * (this->blockDims[0] - 1) * (this->blockDims[1] - 1) *
      (this->blockDims[2] - 1);
  else
    Nelements_total = this->myNumBlocks * (this->blockDims[0] - 1) * (this->blockDims[1] - 1);

  vtkDebugMacro(<< "updateVtuData: rank = " << my_rank << " :Nvert_total= " << Nvert_total
                << ", Nelements_total= " << Nelements_total);

  // if we need to calculate the geometry (first time, or it has changed)
  if (this->CALC_GEOM_FLAG)
  {
    vtkNew<vtkTimerLog> timer;
    timer->StartTimer();
    if (this->UGrid)
    {
      this->UGrid->Delete();
    }
    this->UGrid = vtkUnstructuredGrid::New();
    // this->UGrid->Allocate(Nelements_total);
    // remove the Allocation here, in order to do a direct SelCells()
    // call in addCellsToContinuumMesh
    points = vtkSmartPointer<vtkPoints>::New();
    points->SetNumberOfPoints(Nvert_total);

    std::cout << __LINE__ << " : updateVtuData : rank = " << my_rank
              << ": Nelements_total = " << Nelements_total << " Nvert_total = " << Nvert_total
              << std::endl;

    copyContinuumPoints(points);

    timer->StopTimer();
    timer_diff = timer->GetElapsedTime();
    vtkDebugMacro(<< "updateVtuData: my_rank= " << my_rank
                  << ": time to copy/convert xyz and uvw: " << timer_diff);
  } // if (this->CALC_GEOM_FLAG)

  vtkDebugMacro(<< "updateVtuData: my_rank= " << my_rank << ": call copyContinuumData()");

  this->copyContinuumData(pv_ugrid);

  vtkNew<vtkTimerLog> timer;
  timer->StartTimer();
  if (this->CALC_GEOM_FLAG)
  {
    addCellsToContinuumMesh();
    if (this->SpectralElementIds) // optional. If one wants to extract cells belonging to specific
                                  // spectral element(s)
      addSpectralElementId(Nelements_total);
    this->UGrid->SetPoints(points);
  }

  timer->StopTimer();
  timer_diff = timer->GetElapsedTime();
  vtkDebugMacro(<< "updateVtuData: my_rank= " << my_rank
                << ": time of CALC_GEOM (the mesh): " << timer_diff);
  if (this->CleanGrid)
  {
    timer->StartTimer();
    vtkNew<vtkCleanUnstructuredGrid> clean;

    vtkNew<vtkUnstructuredGrid> tmpGrid;
    tmpGrid->ShallowCopy(this->UGrid);
    clean->SetInputData(tmpGrid.GetPointer());

    clean->Update();
    timer->StopTimer();
    timer_diff = timer->GetElapsedTime();
    vtkDebugMacro(<< "updateVtuData: my_rank= " << my_rank
                  << ": time to clean the grid: " << timer_diff);

    pv_ugrid->ShallowCopy(clean->GetOutput());
  }
  else
  {
    pv_ugrid->ShallowCopy(this->UGrid);
  }
  vtkDebugMacro(<< "updateVtuData: my_rank= " << my_rank
                << ":  completed ShallowCopy to pv_ugrid\n");
  if (this->curObj->ugrid)
  {
    this->curObj->ugrid->Delete();
  }
  this->curObj->ugrid = vtkUnstructuredGrid::New();

  this->curObj->ugrid->ShallowCopy(this->UGrid);

  this->displayed_step = this->requested_step;

  for (int kk = 0; kk < this->num_vars; kk++)
  {
    this->curObj->vars[kk] = this->GetPointArrayStatus(kk);
  }

  this->CALC_GEOM_FLAG = false;
} // vtkNek5000Reader::updateVtuData()

void vtkNek5000Reader::addCellsToContinuumMesh()
{
  // Note that point ids are starting at 0, and are local to each processor
  // same with cellids. Local and starting at 0 on each MPI task
  int numVTKCells = this->myNumBlocks * (this->blockDims[0] - 1) * (this->blockDims[1] - 1);
  if (this->MeshIs3D)
    numVTKCells *= (this->blockDims[2] - 1);

  vtkUnsignedCharArray* cellTypes = vtkUnsignedCharArray::New(); // type array (HEX or QUAD)
  cellTypes->SetNumberOfTuples(numVTKCells);

  vtkCellArray* outCells = vtkCellArray::New(); // the connectivity array

  vtkIdTypeArray* locations = vtkIdTypeArray::New(); // the offset array
  locations->SetNumberOfTuples(numVTKCells);

  vtkIdType p, pts[8];
  int n = 0, c = 0;

  if (this->MeshIs3D)
  {
    cellTypes->Fill(VTK_HEXAHEDRON);
    outCells->Allocate(9L * numVTKCells);
    for (auto e = 0; e < this->myNumBlocks; ++e)
    {
      for (auto ii = 0; ii < this->blockDims[0] - 1; ++ii)
      {
        for (auto jj = 0; jj < this->blockDims[1] - 1; ++jj)
        {
          for (auto kk = 0; kk < this->blockDims[2] - 1; ++kk)
          {
            p =
              kk * (this->blockDims[1]) * (this->blockDims[0]) + jj * (this->blockDims[0]) + ii + n;
            pts[0] = p;
            pts[1] = p + 1;
            p += this->blockDims[0];
            pts[2] = p + 1;
            pts[3] = p;
            p = (kk + 1) * (this->blockDims[1]) * (this->blockDims[0]) + jj * (this->blockDims[0]) +
              ii + n;
            pts[4] = p;
            pts[5] = p + 1;
            p += this->blockDims[0];
            pts[6] = p + 1;
            pts[7] = p;

            outCells->InsertNextCell(8, pts);
            locations->SetTuple1(c, c * 9L);
            c++;
          }
        }
      }
      n += this->totalBlockSize;
    }
  }
  else // 2D
  {
    cellTypes->Fill(VTK_QUAD);
    outCells->Allocate(5L * numVTKCells);
    for (auto e = 0; e < this->myNumBlocks; ++e)
    {
      for (auto ii = 0; ii < this->blockDims[0] - 1; ++ii)
      {
        for (auto jj = 0; jj < this->blockDims[1] - 1; ++jj)
        {
          p = n + jj * (this->blockDims[0]) + ii;
          pts[0] = p;
          pts[1] = p + 1;
          p += this->blockDims[0];
          pts[2] = p + 1;
          pts[3] = p;
          outCells->InsertNextCell(4, pts);
          locations->SetTuple1(c, c * 5L);
          c++;
        }
      }
      n += this->totalBlockSize;
    }
  }

  this->UGrid->SetCells(cellTypes, locations, outCells);
  locations->Delete();
  outCells->Delete();
  cellTypes->Delete();
} // addPointsToContinuumMesh()

void vtkNek5000Reader::addSpectralElementId(int nelements)
{
  vtkTypeUInt32Array* spectral_id = vtkTypeUInt32Array::New();
  spectral_id->SetNumberOfTuples(nelements);
  spectral_id->SetName("spectral element id");
  int n = 0;
  int my_rank;
  vtkMultiProcessController* ctrl = vtkMultiProcessController::GetGlobalController();
  if (ctrl != nullptr)
  {
    my_rank = ctrl->GetLocalProcessId();
  }
  else
  {
    my_rank = 0;
  }

  int start_index = 0;
  for (auto i = 0; i < my_rank; i++)
  {
    start_index += this->proc_numBlocks[i];
  }

  if (this->MeshIs3D)
  {
    for (auto e = start_index; e < start_index + this->myNumBlocks; ++e)
    {
      for (auto ii = 0; ii < this->blockDims[0] - 1; ++ii)
      {
        for (auto jj = 0; jj < this->blockDims[1] - 1; ++jj)
        {
          for (auto kk = 0; kk < this->blockDims[2] - 1; ++kk)
          {
            spectral_id->SetTuple1(n++, e);
          }
        }
      }
    }
  }
  else // 2D
  {
    for (auto e = start_index; e < start_index + this->myNumBlocks; ++e)
    {
      for (auto ii = 0; ii < this->blockDims[0] - 1; ++ii)
      {
        for (auto jj = 0; jj < this->blockDims[1] - 1; ++jj)
        {
          spectral_id->SetTuple1(n++, e);
        }
      }
    }
  }
  this->UGrid->GetCellData()->AddArray(spectral_id);
  spectral_id->Delete();
} // addSpectralElementId()

void vtkNek5000Reader::copyContinuumPoints(vtkPoints* points)
{
  int index = 0;
  // for each element/block in the continuum mesh
  for (auto k = 0; k < this->myNumBlocks; ++k)
  {
    int block_offset = k * this->totalBlockSize * 3; // 3 is for X,Y,Z coordinate components
    // for every point in this element/block
    for (auto i = 0; i < this->totalBlockSize; ++i)
    { /*
       std::cerr<< index << ": " <<
                   this->meshCoords[block_offset+i] << ", " <<
                   this->meshCoords[block_offset+this->totalBlockSize+i] << ", " <<
                   this->meshCoords[block_offset+this->totalBlockSize+this->totalBlockSize+i] <<
       std::endl;
                   */
      points->InsertPoint(index,
        this->meshCoords[block_offset + i],                                                // X val
        this->meshCoords[block_offset + this->totalBlockSize + i],                         // Y val
        this->meshCoords[block_offset + this->totalBlockSize + this->totalBlockSize + i]); // Z val
      index++;
    }
  }
  delete[] this->meshCoords;
}

void vtkNek5000Reader::copyContinuumData(vtkUnstructuredGrid* pv_ugrid)
{
  int my_rank;
  vtkMultiProcessController* ctrl = vtkMultiProcessController::GetGlobalController();
  if (ctrl != nullptr)
  {
    my_rank = ctrl->GetLocalProcessId();
  }
  else
  {
    my_rank = 0;
  }

  int index = 0;
  int cur_scalar_index = 0;
  int cur_vector_index = 0;
  int num_verts = this->myNumBlocks * this->totalBlockSize;

  vtkFloatArray** scalars;
  scalars = (vtkFloatArray**)malloc(this->num_used_scalars * sizeof(vtkFloatArray*));

  vtkFloatArray** vectors;
  vectors = (vtkFloatArray**)malloc(this->num_used_vectors * sizeof(vtkFloatArray*));

  // allocate arrays for used scalars and vectors
  for (auto jj = 0; jj < this->num_vars; jj++)
  {
    if (this->GetPointArrayStatus(jj) == 1)
    {
      // if this variable is a scalar
      if (this->var_length[jj] == 1)
      {
        vtkDebugMacro(<< "copyContinuumData: my_rank= " << my_rank << ": var[" << jj
                      << "]: allocate scalars[" << cur_scalar_index
                      << "]:  name= " << this->var_names[jj]);
        scalars[cur_scalar_index] = vtkFloatArray::New();
        scalars[cur_scalar_index]->SetNumberOfComponents(1);
        scalars[cur_scalar_index]->SetNumberOfValues(num_verts);
        scalars[cur_scalar_index]->SetName(this->var_names[jj]);
        cur_scalar_index++;
      }
      // if this variable is a vector
      else if (this->var_length[jj] > 1)
      {
        vtkDebugMacro(<< "copyContinuumData: my_rank= " << my_rank << ": var[" << jj
                      << "]: allocate vectors[" << cur_vector_index
                      << "]:  name= " << this->var_names[jj]);
        vectors[cur_vector_index] = vtkFloatArray::New();
        vectors[cur_vector_index]->SetNumberOfComponents(3);
        vectors[cur_vector_index]->SetNumberOfTuples(num_verts);
        vectors[cur_vector_index]->SetName(this->var_names[jj]);
        cur_vector_index++;
      }
    }
  }

  cur_scalar_index = 0;
  cur_vector_index = 0;

  // for each variable
  for (auto v_index = 0; v_index < this->num_vars; v_index++)
  {
    if (this->use_variable[v_index])
    {
      // if this is a scalar
      if (this->var_length[v_index] == 1)
      {
        index = 0;
        // for each  element/block in the continuum mesh
        for (int b_index = 0; b_index < this->myNumBlocks; ++b_index)
        {
          // for every point in this element/block
          for (int p_index = 0; p_index < this->totalBlockSize; ++p_index)
          {
            scalars[cur_scalar_index]->SetValue(index, this->dataArray[v_index][index]);
            index++;
          }
        }

        this->UGrid->GetPointData()->AddArray(scalars[cur_scalar_index]);
        scalars[cur_scalar_index]->Delete();
        cur_scalar_index++;
      }
      // if this is a vector
      else if (this->var_length[v_index] > 1)
      {
        index = 0;
        // for each  element/block in the continuum mesh
        for (int b_index = 0; b_index < this->myNumBlocks; ++b_index)
        {
          // for every point in this element/block
          // cerr<<"rank= "<<my_rank<<" : b_index= "<< b_index<<endl;
          int mag_block_offset = b_index * this->totalBlockSize;
          int comp_block_offset = mag_block_offset * 3;

          for (int p_index = 0; p_index < this->totalBlockSize; ++p_index)
          {
            float vx, vy, vz;
            vx = this->dataArray[v_index][comp_block_offset + p_index];
            vy = this->dataArray[v_index][comp_block_offset + p_index + this->totalBlockSize];
            vz = this->dataArray[v_index][comp_block_offset + p_index + this->totalBlockSize +
              this->totalBlockSize];
            vectors[cur_vector_index]->SetTuple3(index, vx, vy, vz);
            index++;
          }
        }

        this->UGrid->GetPointData()->AddArray(vectors[cur_vector_index]);
        vectors[cur_vector_index]->Delete();
        cur_vector_index++;
      }
    } // if(this->use_variable[v_index])
    else
    {
      // remove array if present, it is not needed
      if (pv_ugrid->GetPointData()->GetArray(this->var_names[v_index]) != NULL)
      {
        pv_ugrid->GetPointData()->RemoveArray(this->var_names[v_index]);
      }
      // Do I already have this array?  If so, remove it.
      if (this->UGrid->GetPointData()->GetArray(this->var_names[v_index]) != NULL)
      {
        this->UGrid->GetPointData()->RemoveArray(this->var_names[v_index]);
      }
    }
  }

  free(scalars);
  free(vectors);
} // vtkNek5000Reader::copyContinuumData()

// see if the current object is missing data that was requested
// return true if it is, otherwise false
bool vtkNek5000Reader::isObjectMissingData()
{
  // check the stored variables
  for (int i = 0; i < this->num_vars; i++)
  {
    if (this->GetPointArrayStatus(i) == 1 && !this->curObj->vars[i])
    {
      return (true);
    }
  }

  return (false);
} // vtkNek5000Reader::isObjectMissingData()

bool vtkNek5000Reader::objectMatchesRequest()
{
  // see if the current object matches the requested data
  // return false if it does not match, otherwise true
  for (int i = 0; i < this->num_vars; i++)
  {
    if (this->GetPointArrayStatus(i) != this->curObj->vars[i])
    {
      return (false);
    }
  }
  return (true);
} // vtkNek5000Reader::objectMatchesRequest()

bool vtkNek5000Reader::objectHasExtraData()
{
  // see if the current object has extra data than was requested
  // return false if object has less than request, otherwise true

  int my_rank;
  vtkMultiProcessController* ctrl = vtkMultiProcessController::GetGlobalController();
  if (ctrl != nullptr)
  {
    my_rank = ctrl->GetLocalProcessId();
  }
  else
  {
    my_rank = 0;
  }

  // check the stored variables, if it was requested, but it is not in the current object, return
  // false
  for (int i = 0; i < this->num_vars; i++)
  {
    if (this->GetPointArrayStatus(i) && !this->curObj->vars[i])
    {
      return (false);
    }
  }

  vtkDebugMacro(<< "objectHasExtraData(): my_rank= " << my_rank << " : returning true");
  return (true);
} // vtkNek5000Reader::objectHasExtraData()

int vtkNek5000Reader::CanReadFile(const char* fname)
{
  FILE* fp;
  if ((fp = vtksys::SystemTools::Fopen(fname, "r")) == nullptr)
  {
    return 0;
  }
  else
    return 1;
} // vtkNek5000Reader::CanReadFile()

nek5KObject::nek5KObject()
{
  this->ugrid = NULL;
  this->vorticity = false;
  this->lambda_2 = false;

  for (int ii = 0; ii < MAX_VARS; ii++)
  {
    this->vars[ii] = false;
  }

  this->index = 0;
  this->prev = nullptr;
  this->next = nullptr;
  this->dataFilename = nullptr;
}

nek5KObject::~nek5KObject()
{
  if (this->ugrid)
    this->ugrid->Delete();
  if (this->dataFilename)
  {
    free(this->dataFilename);
    this->dataFilename = nullptr;
  }
}

void nek5KObject::reset()
{
  this->vorticity = false;
  this->lambda_2 = false;

  for (int ii = 0; ii < MAX_VARS; ii++)
  {
    this->vars[ii] = false;
  }
  this->index = 0;

  if (this->ugrid)
  {
    this->ugrid->Delete();
    this->ugrid = nullptr;
  }

  if (this->dataFilename)
  {
    free(this->dataFilename);
    this->dataFilename = nullptr;
  }
}

void nek5KObject::setDataFilename(char* filename)
{
  if (this->dataFilename)
  {
    free(this->dataFilename);
  }
  this->dataFilename = strdup(filename);
}

nek5KList::nek5KList()
{
  this->head = nullptr;
  this->tail = nullptr;
  this->max_count = 10;
  this->cur_count = 0;
}

nek5KList::~nek5KList()
{
  int new_cnt = 0;
  nek5KObject* curObj = this->head;
  while (curObj && new_cnt < this->cur_count)
  {
    this->head = this->head->next;
    delete curObj;
    curObj = this->head;
    new_cnt++;
  }
}

nek5KObject* nek5KList::getObject(int id)
{
  nek5KObject* curObj = this->head;
  while (curObj)
  {
    if (curObj->index == id) // if we found it
    {
      // move found obj to tail of the list
      // if already tail, do nothing
      if (curObj == this->tail)
        break;

      // if it's the head, update head to next
      if (curObj == this->head)
      {
        this->head = this->head->next;
      }
      // now move curObj to tail
      curObj->next->prev = curObj->prev;
      if (curObj->prev) // i.e. if current was not the head
      {
        curObj->prev->next = curObj->next;
      }
      this->tail->next = curObj;
      curObj->prev = this->tail;
      curObj->next = nullptr;
      this->tail = curObj;
      break;
    }
    else // otherwise, lok at the next one
    {
      curObj = curObj->next;
    }
  }

  // if we didn't find it
  if (curObj == nullptr)
  {
    // if we are not over allocated,
    // create a new object, and put it at the tail
    if (this->cur_count < this->max_count)
    {
      this->cur_count++;
      // curObj = nek5KObject::New();
      curObj = new nek5KObject();
      if (this->head == nullptr) // if list is empty
      {
        this->head = curObj;
        this->tail = curObj;
      }
      else
      {
        this->tail->next = curObj;
        curObj->prev = this->tail;
        curObj->next = nullptr;
        this->tail = curObj;
      }
      // set the index to the one requested
      curObj->index = id;
    }
    else // otherwise reuse oldest obj (head), reset and move to tail
    {
      curObj = this->head;
      this->head = this->head->next;
      this->head->prev = nullptr;

      this->tail->next = curObj;
      curObj->prev = this->tail;
      curObj->next = nullptr;
      this->tail = curObj;
      curObj->reset();
      curObj->index = id;
    }
  }
  return (curObj);
}

void ByteSwap32(void* aVals, int nVals)
{
  char* v = (char*)aVals;
  char tmp;
  for (long ii = 0; ii < nVals; ii++, v += 4)
  {
    tmp = v[0];
    v[0] = v[3];
    v[3] = tmp;
    tmp = v[1];
    v[1] = v[2];
    v[2] = tmp;
  }
}

void ByteSwap64(void* aVals, int nVals)
{
  char* v = (char*)aVals;
  char tmp;
  for (long ii = 0; ii < nVals; ii++, v += 8)
  {
    tmp = v[0];
    v[0] = v[7];
    v[7] = tmp;
    tmp = v[1];
    v[1] = v[6];
    v[6] = tmp;
    tmp = v[2];
    v[2] = v[5];
    v[5] = tmp;
    tmp = v[3];
    v[3] = v[4];
    v[4] = tmp;
  }
}

int compare_ids(const void* id1, const void* id2)
{
  int* a = (int*)id1;
  int* b = (int*)id2;

  if (*a < *b)
    return (-1);
  if (*a > *b)
    return (1);
  return (0);
}<|MERGE_RESOLUTION|>--- conflicted
+++ resolved
@@ -428,26 +428,7 @@
 
   this->num_vars = 0;
 
-<<<<<<< HEAD
   int len = strlen(varTags);
-=======
-  l_var_name[1] = '\0';
-
-  int my_rank;
-  vtkMultiProcessController* ctrl = vtkMultiProcessController::GetGlobalController();
-  if (ctrl != nullptr)
-  {
-    my_rank = ctrl->GetLocalProcessId();
-  }
-  else
-  {
-    my_rank = 0;
-  }
-
-  size_t len = strlen(varTags);
-  //  vtkDebugMacro(<< "vtkNek5000Reader::GetVariableNamesFromData:after strlen my_rank:
-  //  "<<my_rank<< "  varTags = \'"<< varTags<< "\'  len= "<< len);
->>>>>>> 732afb78
 
   // allocate space for variable names and lengths,
   // will be at most 4 + numSFields  (4 for velocity, velocity_magnitude, pressure and temperature)
