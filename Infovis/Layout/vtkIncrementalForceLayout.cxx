--- conflicted
+++ resolved
@@ -261,13 +261,8 @@
     float y = tPos.Y() - sPos.Y();
     if (float l = (x * x + y * y))
       {
-<<<<<<< HEAD
-      l = sqrt(l);
-      l = this->Alpha * this->Strength * (l - this->Distance) / l;
-=======
       float sqrtl = sqrt(l);
       l = this->Alpha * this->Strength * (sqrtl - this->Distance) / sqrtl;
->>>>>>> de11f32e
       x *= l;
       y *= l;
       float sWeight = 1.0f;
