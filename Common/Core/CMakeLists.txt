--- conflicted
+++ resolved
@@ -220,38 +220,6 @@
   vtkArrayIteratorTemplateInstantiate.cxx
   vtkGenericDataArray.cxx
   vtkSOADataArrayTemplateInstantiate.cxx
-<<<<<<< HEAD
-  vtkScalarsToColors.cxx
-  vtkShortArray.cxx
-  vtkSignedCharArray.cxx
-  vtkSimpleCriticalSection.cxx
-  vtkSmartPointerBase.cxx
-  vtkSortDataArray.cxx
-  vtkSparseArray.txx
-  vtkStdString.cxx
-  vtkStringArray.cxx
-  vtkStringOutputWindow.cxx
-  vtkSystemIncludes.h
-  vtkTimePointUtility.cxx
-  vtkTimeStamp.cxx
-  vtkType.h
-  vtkTypedArray.txx
-  vtkUnicodeString.cxx
-  vtkUnicodeStringArray.cxx
-  vtkUnsignedCharArray.cxx
-  vtkUnsignedIntArray.cxx
-  vtkUnsignedLongArray.cxx
-  vtkUnsignedLongLongArray.cxx
-  vtkUnsignedShortArray.cxx
-  vtkVariant.cxx
-  vtkVariantArray.cxx
-  vtkVersion.cxx
-  vtkVoidArray.cxx
-  vtkWeakPointerBase.cxx
-  vtkWindow.cxx
-  vtkXMLFileOutputWindow.cxx
-=======
->>>>>>> f85a3592
   ${vtk_smp_sources})
 
 if (VTK_BUILD_SCALED_SOA_ARRAYS)
@@ -275,7 +243,6 @@
   vtkDataArrayIteratorMacro.h
   vtkDataArrayMeta.h
   vtkDataArrayRange.h
-  vtkDataArrayTemplate.h
   vtkDataArrayTupleRange_AOS.h
   vtkDataArrayTupleRange_Generic.h
   vtkDataArrayValueRange_AOS.h
@@ -513,12 +480,9 @@
   SOURCES           ${sources}
   TEMPLATES         ${templates}
   HEADERS           ${headers}
-<<<<<<< HEAD
-  NOWRAP_HEADERS    ${nowrap_headers})
-=======
+  NOWRAP_HEADERS    ${nowrap_headers}
   PRIVATE_HEADERS   ${private_headers}
   PRIVATE_TEMPLATES ${private_templates})
->>>>>>> f85a3592
 if (vtk_include_dirs)
   vtk_module_include(VTK::CommonCore
     PRIVATE
